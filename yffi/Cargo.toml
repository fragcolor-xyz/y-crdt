[package]
name = "yffi"
version = "0.13.0"
authors = ["Kevin Jahns <kevin.jahns@protonmail.com>","Bartosz Sypytkowski <b.sypytkowski@gmail.com>"]
keywords = ["crdt", "c-ffi", "yrs"]
edition = "2018"
license = "MIT"
description = "Bindings for the Yrs native C foreign function interface"

# See more keys and their definitions at https://doc.rust-lang.org/cargo/reference/manifest.html

[dev-dependencies]

[dependencies]
<<<<<<< HEAD
lib0 = { path = "../lib0", version = "0.12.2" }
yrs = { path = "../yrs", version = "0.12.2" }
uuid = { version = "1.2", features = ["v4"] }
=======
lib0 = { path = "../lib0", version = "0.13.0" }
yrs = { path = "../yrs", version = "0.13.0" }
>>>>>>> a9640518

[lib]
crate-type = ["staticlib"]
name = "yrs"<|MERGE_RESOLUTION|>--- conflicted
+++ resolved
@@ -12,14 +12,9 @@
 [dev-dependencies]
 
 [dependencies]
-<<<<<<< HEAD
-lib0 = { path = "../lib0", version = "0.12.2" }
-yrs = { path = "../yrs", version = "0.12.2" }
-uuid = { version = "1.2", features = ["v4"] }
-=======
 lib0 = { path = "../lib0", version = "0.13.0" }
 yrs = { path = "../yrs", version = "0.13.0" }
->>>>>>> a9640518
+uuid = { version = "1.2", features = ["v4"] }
 
 [lib]
 crate-type = ["staticlib"]
