--- conflicted
+++ resolved
@@ -145,11 +145,7 @@
 
 pub trait Array: AsRef<Branch> + Sized {
     /// Returns a number of elements stored in current array.
-<<<<<<< HEAD
-    fn len<T: ReadTxn>(&self, _txn: &T) -> u32 {
-=======
-    fn len<T: ReadTxn>(&self, txn: &T) -> u64 {
->>>>>>> 12eb0cbb
+    fn len<T: ReadTxn>(&self, _txn: &T) -> u64 {
         self.as_ref().len()
     }
 
