--- conflicted
+++ resolved
@@ -810,11 +810,7 @@
         }
     }
     /// Returns a number of elements stored in current array.
-<<<<<<< HEAD
-    fn len<T: ReadTxn>(&self, _txn: &T) -> u32 {
-=======
-    fn len<T: ReadTxn>(&self, txn: &T) -> u64 {
->>>>>>> 12eb0cbb
+    fn len<T: ReadTxn>(&self, _txn: &T) -> u64 {
         self.as_ref().len()
     }
 
@@ -872,11 +868,7 @@
 
     /// Retrieves a value stored at a given `index`. Returns `None` when provided index was out
     /// of the range of a current array.
-<<<<<<< HEAD
-    fn get<T: ReadTxn>(&self, _txn: &T, index: u32) -> Option<XmlNode> {
-=======
-    fn get<T: ReadTxn>(&self, txn: &T, index: u64) -> Option<XmlNode> {
->>>>>>> 12eb0cbb
+    fn get<T: ReadTxn>(&self, _txn: &T, index: u64) -> Option<XmlNode> {
         let branch = self.as_ref();
         let (content, _) = branch.get_at(index)?;
         if let ItemContent::Type(inner) = content {
