use crate::block::{EmbedPrelim, Item, ItemContent, ItemPosition, ItemPtr, Prelim};
use crate::transaction::TransactionMut;
use crate::types::{Attrs, Branch, BranchPtr, Delta, Path, RootRef, SharedRef, TypeRef, Value};
use crate::utils::OptionExt;
use crate::*;
use std::borrow::Borrow;
use std::cell::UnsafeCell;
use std::collections::HashMap;
use std::convert::{TryFrom, TryInto};
use std::fmt::Formatter;
use std::ops::Deref;

/// A shared data type used for collaborative text editing. It enables multiple users to add and
/// remove chunks of text in efficient manner. This type is internally represented as a mutable
/// double-linked list of text chunks - an optimization occurs during [Transaction::commit], which
/// allows to squash multiple consecutively inserted characters together as a single chunk of text
/// even between transaction boundaries in order to preserve more efficient memory model.
///
/// [TextRef] structure internally uses UTF-8 encoding and its length is described in a number of
/// bytes rather than individual characters (a single UTF-8 code point can consist of many bytes).
///
/// Like all Yrs shared data types, [TextRef] is resistant to the problem of interleaving (situation
/// when characters inserted one after another may interleave with other peers concurrent inserts
/// after merging all updates together). In case of Yrs conflict resolution is solved by using
/// unique document id to determine correct and consistent ordering.
///
/// [TextRef] offers a rich text editing capabilities (it's not limited to simple text operations).
/// Actions like embedding objects, binaries (eg. images) and formatting attributes are all possible
/// using [TextRef].
///
/// Keep in mind that [TextRef::get_string] method returns a raw string, stripped of formatting
/// attributes or embedded objects. If there's a need to include them, use [TextRef::diff] method
/// instead.
///
/// Another note worth reminding is that human-readable numeric indexes are not good for maintaining
/// cursor positions in rich text documents with real-time collaborative capabilities. In such cases
/// any concurrent update incoming and applied from the remote peer may change the order of elements
/// in current [TextRef], invalidating numeric index. For such cases you can take advantage of fact
/// that [TextRef] implements [IndexedSequence::sticky_index] method that returns a
/// [permanent index](StickyIndex) position that sticks to the same place even when concurrent
/// updates are being made.
///
/// # Example
///
/// ```rust
/// use yrs::{Any, Array, ArrayPrelim, Doc, GetString, Text, Transact};
/// use yrs::types::Attrs;
/// use yrs::types::text::{Diff, YChange};
///
/// let doc = Doc::new();
/// let text = doc.get_or_insert_text("article");
/// let mut txn = doc.transact_mut();
///
/// let bold = Attrs::from([("b".into(), true.into())]);
/// let italic = Attrs::from([("i".into(), true.into())]);
///
/// text.insert(&mut txn, 0, "hello ");
/// text.insert_with_attributes(&mut txn, 6, "world", italic.clone());
/// text.format(&mut txn, 0, 5, bold.clone());
///
/// let chunks = text.diff(&txn, YChange::identity);
/// assert_eq!(chunks, vec![
///     Diff::new("hello".into(), Some(Box::new(bold.clone()))),
///     Diff::new(" ".into(), None),
///     Diff::new("world".into(), Some(Box::new(italic))),
/// ]);
///
/// // remove formatting
/// let remove_italic = Attrs::from([("i".into(), Any::Null)]);
/// text.format(&mut txn, 6, 5, remove_italic);
///
/// let chunks = text.diff(&txn, YChange::identity);
/// assert_eq!(chunks, vec![
///     Diff::new("hello".into(), Some(Box::new(bold.clone()))),
///     Diff::new(" world".into(), None),
/// ]);
///
/// // insert binary payload eg. images
/// let image = b"deadbeaf".to_vec();
/// text.insert_embed(&mut txn, 1, image);
///
/// // insert nested shared type eg. table as ArrayRef of ArrayRefs
/// let table = text.insert_embed(&mut txn, 5, ArrayPrelim::default());
/// let header = table.insert(&mut txn, 0, ArrayPrelim::from(["Book title", "Author"]));
/// let row = table.insert(&mut txn, 1, ArrayPrelim::from(["\"Moby-Dick\"", "Herman Melville"]));
/// ```
#[repr(transparent)]
#[derive(Debug, Clone)]
pub struct TextRef(BranchPtr);

impl RootRef for TextRef {
    fn type_ref() -> TypeRef {
        TypeRef::Text
    }
}
impl SharedRef for TextRef {}
impl Text for TextRef {}
impl IndexedSequence for TextRef {}
#[cfg(feature = "weak")]
impl crate::Quotable for TextRef {}

impl Into<XmlTextRef> for TextRef {
    fn into(self) -> XmlTextRef {
        XmlTextRef::from(self.0)
    }
}

impl DeepObservable for TextRef {}
impl Observable for TextRef {
    type Event = TextEvent;
}

impl GetString for TextRef {
    /// Converts context of this text data structure into a single string value. This method doesn't
    /// render formatting attributes or embedded content. In order to retrieve it, use
    /// [TextRef::diff] method.
    fn get_string<T: ReadTxn>(&self, _txn: &T) -> String {
        let mut start = self.as_ref().start;
        let mut s = String::new();
        while let Some(item) = start.as_deref() {
            if !item.is_deleted() {
                if let ItemContent::String(item_string) = &item.content {
                    s.push_str(item_string);
                }
            }
            start = item.right.clone();
        }
        s
    }
}

impl TryFrom<ItemPtr> for TextRef {
    type Error = ItemPtr;

    fn try_from(value: ItemPtr) -> Result<Self, Self::Error> {
        if let Some(branch) = value.clone().as_branch() {
            Ok(TextRef::from(branch))
        } else {
            Err(value)
        }
    }
}

impl TryFrom<Value> for TextRef {
    type Error = Value;

    fn try_from(value: Value) -> Result<Self, Self::Error> {
        match value {
            Value::YText(value) => Ok(value),
            other => Err(other),
        }
    }
}

pub trait Text: AsRef<Branch> + Sized {
    /// Returns a number of characters visible in a current text data structure.
<<<<<<< HEAD
    fn len<T: ReadTxn>(&self, _txn: &T) -> u32 {
=======
    fn len<T: ReadTxn>(&self, txn: &T) -> u64 {
>>>>>>> 12eb0cbb
        self.as_ref().content_len
    }

    /// Inserts a `chunk` of text at a given `index`.
    /// If `index` is `0`, this `chunk` will be inserted at the beginning of a current text.
    /// If `index` is equal to current data structure length, this `chunk` will be appended at
    /// the end of it.
    ///
    /// This method will panic if provided `index` is greater than the length of a current text.
    ///
    /// # Examples
    ///
    /// By default Document uses byte offset:
    ///
    /// ```
    /// use yrs::{Doc, Text, GetString, Transact};
    ///
    /// let doc = Doc::new();
    /// let ytext = doc.get_or_insert_text("text");
    /// let txn = &mut doc.transact_mut();
    /// ytext.push(txn, "Hi ★ to you");
    ///
    /// // The same as `String::len()`
    /// assert_eq!(ytext.len(txn), 13);
    ///
    /// // To insert you have to count bytes and not chars.
    /// ytext.insert(txn, 6, "!");
    /// assert_eq!(ytext.get_string(txn), "Hi ★! to you");
    /// ```
    ///
    /// You can override how Yrs calculates the index with [OffsetKind]:
    ///
    /// ```
    /// use yrs::{Doc, Options, Text, GetString, Transact, OffsetKind};
    ///
    /// let doc = Doc::with_options(Options {
    ///     offset_kind: OffsetKind::Utf16,
    ///     ..Default::default()
    /// });
    /// let ytext = doc.get_or_insert_text("text");
    /// let txn = &mut doc.transact_mut();
    /// ytext.push(txn, "Hi ★ to you");
    ///
    /// // The same as `String::chars()::count()`
    /// assert_eq!(ytext.len(txn), 11);
    ///
    /// // To insert you have to count chars.
    /// ytext.insert(txn, 4, "!");
    /// assert_eq!(ytext.get_string(txn), "Hi ★! to you");
    /// ```
    ///
    fn insert(&self, txn: &mut TransactionMut, index: u64, chunk: &str) {
        if chunk.is_empty() {
            return;
        }
        let this = BranchPtr::from(self.as_ref());
        if let Some(mut pos) = find_position(this, txn, index) {
            let value = crate::block::PrelimString(chunk.into());
            while let Some(right) = pos.right.as_ref() {
                if right.is_deleted() {
                    // skip over deleted blocks, just like Yjs does
                    pos.forward();
                } else {
                    break;
                }
            }
            txn.create_item(&pos, value, None);
        } else {
            panic!("The type or the position doesn't exist!");
        }
    }

    /// Inserts a `chunk` of text at a given `index`.
    /// If `index` is `0`, this `chunk` will be inserted at the beginning of a current text.
    /// If `index` is equal to current data structure length, this `chunk` will be appended at
    /// the end of it.
    /// Collection of supplied `attributes` will be used to wrap provided text `chunk` range with a
    /// formatting blocks.
    ///
    /// This method will panic if provided `index` is greater than the length of a current text.
    fn insert_with_attributes(
        &self,
        txn: &mut TransactionMut,
        index: u64,
        chunk: &str,
        mut attributes: Attrs,
    ) {
        let this = BranchPtr::from(self.as_ref());
        if let Some(mut pos) = find_position(this, txn, index) {
            pos.unset_missing(&mut attributes);
            minimize_attr_changes(&mut pos, &attributes);
            let negated_attrs = insert_attributes(this, txn, &mut pos, attributes);

            let value = block::PrelimString(chunk.into());
            let item = txn.create_item(&pos, value, None);

            pos.right = Some(item);
            pos.forward();

            insert_negated_attributes(this, txn, &mut pos, negated_attrs);
        } else {
            panic!("The type or the position doesn't exist!");
        }
    }

    /// Inserts an embed `content` at a given `index`.
    ///
    /// If `index` is `0`, this `content` will be inserted at the beginning of a current text.
    /// If `index` is equal to current data structure length, this `embed` will be appended at
    /// the end of it.
    ///
    /// This method will panic if provided `index` is greater than the length of a current text.
    fn insert_embed<V>(&self, txn: &mut TransactionMut, index: u64, content: V) -> V::Return
    where
        V: Into<EmbedPrelim<V>> + Prelim,
    {
        let this = BranchPtr::from(self.as_ref());
        if let Some(pos) = find_position(this, txn, index) {
            let ptr = txn.create_item(&pos, content.into(), None);
            if let Ok(integrated) = ptr.try_into() {
                integrated
            } else {
                panic!("Defect: embedded return type doesn't match.")
            }
        } else {
            panic!("The type or the position doesn't exist!");
        }
    }

    /// Inserts an embed `content` of text at a given `index`.
    /// If `index` is `0`, this `content` will be inserted at the beginning of a current text.
    /// If `index` is equal to current data structure length, this `chunk` will be appended at
    /// the end of it.
    /// Collection of supplied `attributes` will be used to wrap provided text `content` range with
    /// a formatting blocks.
    ///
    /// This method will panic if provided `index` is greater than the length of a current text.
    fn insert_embed_with_attributes<V>(
        &self,
        txn: &mut TransactionMut,
        index: u64,
        embed: V,
        mut attributes: Attrs,
    ) -> V::Return
    where
        V: Into<EmbedPrelim<V>> + Prelim,
    {
        let this = BranchPtr::from(self.as_ref());
        if let Some(mut pos) = find_position(this, txn, index) {
            pos.unset_missing(&mut attributes);
            minimize_attr_changes(&mut pos, &attributes);
            let negated_attrs = insert_attributes(this, txn, &mut pos, attributes);

            let item = txn.create_item(&pos, embed.into(), None);

            pos.right = Some(item.clone());
            pos.forward();

            insert_negated_attributes(this, txn, &mut pos, negated_attrs);
            if let Ok(integrated) = item.try_into() {
                integrated
            } else {
                panic!("Defect: unexpected returned integrated type")
            }
        } else {
            panic!("The type or the position doesn't exist!");
        }
    }

    /// Appends a given `chunk` of text at the end of a current text structure.
    fn push(&self, txn: &mut TransactionMut, chunk: &str) {
        let idx = self.len(txn);
        self.insert(txn, idx, chunk)
    }

    /// Removes up to a `len` characters from a current text structure, starting at given `index`.
    /// This method panics in case when not all expected characters were removed (due to
    /// insufficient number of characters to remove) or `index` is outside of the bounds of text.
    fn remove_range(&self, txn: &mut TransactionMut, index: u64, len: u64) {
        let this = BranchPtr::from(self.as_ref());
        if let Some(pos) = find_position(this, txn, index) {
            remove(txn, pos, len)
        } else {
            panic!("The type or the position doesn't exist!");
        }
    }

    /// Wraps an existing piece of text within a range described by `index`-`len` parameters with
    /// formatting blocks containing provided `attributes` metadata.
    fn format(&self, txn: &mut TransactionMut, index: u64, len: u64, attributes: Attrs) {
        let this = BranchPtr::from(self.as_ref());
        if let Some(pos) = find_position(this, txn, index) {
            insert_format(this, txn, pos, len, attributes)
        } else {
            panic!("Index {} is outside of the range.", index);
        }
    }

    /// Returns an ordered sequence of formatted chunks, current [Text] corresponds of. These chunks
    /// may contain inserted pieces of text or more complex elements like embedded binaries of
    /// shared objects. Chunks are organized by type of inserted value and formatting attributes
    /// wrapping it around. If formatting attributes are nested into each other, they will be split
    /// into separate [Diff] chunks.
    ///
    /// `compute_ychange` callback is used to attach custom data to produced chunks.
    ///
    /// # Example
    ///
    /// ```rust
    /// use yrs::{Doc, Text, Transact};
    /// use yrs::types::Attrs;
    /// use yrs::types::text::{Diff, YChange};
    ///
    /// let doc = Doc::new();
    /// let text = doc.get_or_insert_text("article");
    /// let mut txn = doc.transact_mut();
    ///
    /// let bold = Attrs::from([("b".into(), true.into())]);
    /// let italic = Attrs::from([("i".into(), true.into())]);
    ///
    /// text.insert_with_attributes(&mut txn, 0, "hello world", italic.clone()); // "<i>hello world</i>"
    /// text.format(&mut txn, 6, 5, bold.clone()); // "<i>hello <b>world</b></i>"
    /// let image = vec![0, 0, 0, 0];
    /// text.insert_embed(&mut txn, 5, image.clone()); // insert binary after "hello"
    ///
    /// let italic_and_bold = Attrs::from([
    ///   ("b".into(), true.into()),
    ///   ("i".into(), true.into())
    /// ]);
    /// let chunks = text.diff(&txn, YChange::identity);
    /// assert_eq!(chunks, vec![
    ///     Diff::new("hello".into(), Some(Box::new(italic.clone()))),
    ///     Diff::new(image.into(), Some(Box::new(italic.clone()))),
    ///     Diff::new(" ".into(), Some(Box::new(italic))),
    ///     Diff::new("world".into(), Some(Box::new(italic_and_bold))),
    /// ]);
    /// ```
    fn diff<T, D, F>(&self, _txn: &T, compute_ychange: F) -> Vec<Diff<D>>
    where
        T: ReadTxn,
        F: Fn(YChange) -> D,
    {
        let mut asm = DiffAssembler::new(compute_ychange);
        asm.process(self.as_ref().start, None, None, None, None);
        asm.finish()
    }

    /// Returns the Delta representation of this YText type.
    fn diff_range<D, F>(
        &self,
        txn: &mut TransactionMut,
        hi: Option<&Snapshot>,
        lo: Option<&Snapshot>,
        compute_ychange: F,
    ) -> Vec<Diff<D>>
    where
        F: Fn(YChange) -> D,
    {
        if let Some(snapshot) = hi {
            txn.split_by_snapshot(snapshot);
        }
        if let Some(snapshot) = lo {
            txn.split_by_snapshot(snapshot);
        }

        let mut asm = DiffAssembler::new(compute_ychange);
        asm.process(self.as_ref().start, hi, lo, None, None);
        asm.finish()
    }
}

impl From<BranchPtr> for TextRef {
    fn from(inner: BranchPtr) -> Self {
        TextRef(inner)
    }
}

impl AsRef<Branch> for TextRef {
    fn as_ref(&self) -> &Branch {
        self.0.deref()
    }
}

impl Eq for TextRef {}
impl PartialEq for TextRef {
    fn eq(&self, other: &Self) -> bool {
        self.0.id() == other.0.id()
    }
}

struct DiffAssembler<D, F>
where
    F: Fn(YChange) -> D,
{
    ops: Vec<Diff<D>>,
    buf: String,
    curr_attrs: Attrs,
    curr_ychange: Option<YChange>,
    compute_ychange: F,
}

impl<T, F> DiffAssembler<T, F>
where
    F: Fn(YChange) -> T,
{
    fn new(compute_ychange: F) -> Self {
        DiffAssembler {
            ops: Vec::new(),
            buf: String::new(),
            curr_attrs: HashMap::new(),
            curr_ychange: None,
            compute_ychange,
        }
    }
    fn pack_str(&mut self) {
        if !self.buf.is_empty() {
            let attrs = self.attrs_boxed();
            let mut buf = std::mem::replace(&mut self.buf, String::new());
            buf.shrink_to_fit();
            let change = if let Some(ychange) = self.curr_ychange.take() {
                Some((self.compute_ychange)(ychange))
            } else {
                None
            };
            let op = Diff::with_change(Value::Any(buf.into()), attrs, change);
            self.ops.push(op);
        }
    }

    fn finish(self) -> Vec<Diff<T>> {
        self.ops
    }

    fn attrs_boxed(&mut self) -> Option<Box<Attrs>> {
        if self.curr_attrs.is_empty() {
            None
        } else {
            Some(Box::new(self.curr_attrs.clone()))
        }
    }
    fn process(
        &mut self,
        mut n: Option<ItemPtr>,
        hi: Option<&Snapshot>,
        lo: Option<&Snapshot>,
        start: Option<&StickyIndex>,
        end: Option<&StickyIndex>,
    ) {
        fn seen(snapshot: Option<&Snapshot>, item: &Item) -> bool {
            if let Some(s) = snapshot {
                s.is_visible(&item.id)
            } else {
                !item.is_deleted()
            }
        }
        let (start, start_assoc) = if let Some(index) = start {
            (index.id(), index.assoc)
        } else {
            (None, Assoc::Before)
        };
        let (end, end_assoc) = if let Some(index) = end {
            (index.id(), index.assoc)
        } else {
            (None, Assoc::After)
        };

        let mut start_offset: i32 = if start.is_none() { 0 } else { -1 };
        'LOOP: while let Some(item) = n.as_deref() {
            if let Some(start) = start {
                if start_offset < 0 && item.contains(start) {
                    if start_assoc == Assoc::After {
                        if start.clock == item.id.clock + item.len() - 1 {
                            start_offset = 0;
                            n = item.right;
                            continue;
                        } else {
                            start_offset = start.clock as i32 - item.id.clock as i32 + 1;
                        }
                    } else {
                        start_offset = start.clock as i32 - item.id.clock as i32;
                    }
                }
            }
            if let Some(end) = end {
                if end_assoc == Assoc::Before && &item.id == end {
                    break;
                }
            }
            if seen(hi, item) || (lo.is_some() && seen(lo, item)) {
                match &item.content {
                    ItemContent::String(s) => {
                        if let Some(snapshot) = hi {
                            if !snapshot.is_visible(&item.id) {
                                self.pack_str();
                                self.curr_ychange =
                                    Some(YChange::new(ChangeKind::Removed, item.id));
                            } else if let Some(snapshot) = lo {
                                if !snapshot.is_visible(&item.id) {
                                    self.pack_str();
                                    self.curr_ychange =
                                        Some(YChange::new(ChangeKind::Added, item.id));
                                } else if self.curr_ychange.is_some() {
                                    self.pack_str();
                                }
                            }
                        }
                        if start_offset > 0 {
                            let slice = &s.as_str()[start_offset as usize..];
                            self.buf.push_str(slice);
                            start_offset = 0;
                        } else {
                            match end {
                                Some(end) if item.contains(end) => {
                                    // we reached the end or range
                                    let mut end_offset =
                                        (item.id.clock + item.len - end.clock - 1) as usize;
                                    if end_assoc == Assoc::Before {
                                        end_offset -= 1;
                                    }
                                    let s = s.as_str();
                                    let slice = &s[..(s.len() + end_offset)];
                                    self.buf.push_str(slice);
                                    self.pack_str();
                                    break 'LOOP;
                                }
                                _ => {
                                    if start_offset == 0 {
                                        self.buf.push_str(s.as_str());
                                    }
                                }
                            }
                        }
                    }
                    ItemContent::Type(_) | ItemContent::Embed(_) => {
                        self.pack_str();
                        if let Some(value) = item.content.get_first() {
                            let attrs = self.attrs_boxed();
                            self.ops.push(Diff::new(value, attrs));
                        }
                    }
                    ItemContent::Format(key, value) => {
                        if seen(hi, item) {
                            self.pack_str();
                            update_current_attributes(&mut self.curr_attrs, key, value.as_ref());
                        }
                    }
                    _ => {}
                }
            } else if let Some(end) = end {
                if item.contains(end) {
                    break;
                }
            }
            n = item.right;
        }

        self.pack_str();
    }
}

pub(crate) fn diff_between<D, F>(
    ptr: Option<ItemPtr>,
    start: Option<&StickyIndex>,
    end: Option<&StickyIndex>,
    compute_ychange: F,
) -> Vec<Diff<D>>
where
    F: Fn(YChange) -> D,
{
    let mut asm = DiffAssembler::new(compute_ychange);
    asm.process(ptr, None, None, start, end);
    asm.finish()
}

pub(crate) fn update_current_attributes(attrs: &mut Attrs, key: &str, value: &Any) {
    if let Any::Null = value {
        attrs.remove(key);
    } else {
        attrs.insert(key.into(), value.clone());
    }
}

fn find_position(this: BranchPtr, txn: &mut TransactionMut, index: u64) -> Option<ItemPosition> {
    let mut pos = {
        ItemPosition {
            parent: this.into(),
            left: None,
            right: this.start,
            index: 0,
            current_attrs: None,
        }
    };

    let mut format_ptrs = HashMap::new();
    let store = txn.store_mut();
    let encoding = store.options.offset_kind;
    let mut remaining = index;
    while let Some(right) = pos.right {
        if remaining == 0 {
            break;
        }

        if !right.is_deleted() {
            match &right.content {
                ItemContent::Format(key, value) => {
                    if let Any::Null = value.as_ref() {
                        format_ptrs.remove(key);
                    } else {
                        format_ptrs.insert(key.clone(), pos.right.clone());
                    }
                }
                _ => {
                    let mut block_len = right.len();
                    let content_len = right.content_len(encoding);
                    if remaining < content_len {
                        // split right item
                        let offset = if let ItemContent::String(str) = &right.content {
                            str.block_offset(remaining, encoding)
                        } else {
                            remaining
                        };
                        store
                            .blocks
                            .split_block(right, offset, OffsetKind::Utf16)
                            .unwrap();
                        block_len -= offset;
                        remaining = 0;
                    } else {
                        remaining -= content_len;
                    }
                    pos.index += block_len;
                }
            }
        }
        pos.left = pos.right.take();
        pos.right = if let Some(item) = pos.left.as_deref() {
            item.right
        } else {
            None
        };
    }

    for (_, block_ptr) in format_ptrs {
        if let Some(item) = block_ptr {
            if let ItemContent::Format(key, value) = &item.content {
                let attrs = pos.current_attrs.get_or_init();
                update_current_attributes(attrs, key, value.as_ref());
            }
        }
    }

    Some(pos)
}

fn remove(txn: &mut TransactionMut, mut pos: ItemPosition, len: u64) {
    let encoding = txn.store().options.offset_kind;
    let mut remaining = len;
    let start = pos.right.clone();
    let start_attrs = pos.current_attrs.clone();
    while let Some(item) = pos.right.as_deref() {
        if remaining == 0 {
            break;
        }

        if !item.is_deleted() {
            match &item.content {
                ItemContent::Embed(_) | ItemContent::String(_) | ItemContent::Type(_) => {
                    let content_len = item.content_len(encoding);
                    let ptr = pos.right.unwrap();
                    if remaining < content_len {
                        // split block
                        let offset = if let ItemContent::String(s) = &item.content {
                            s.block_offset(remaining, encoding)
                        } else {
                            len
                        };
                        remaining = 0;
                        txn.store_mut()
                            .blocks
                            .split_block(ptr, offset, OffsetKind::Utf16);
                    } else {
                        remaining -= content_len;
                    };
                    txn.delete(ptr);
                }
                _ => {}
            }
        }

        pos.forward();
    }

    if remaining > 0 {
        panic!(
            "Couldn't remove {} elements from an array. Only {} of them were successfully removed.",
            len,
            len - remaining
        );
    }

    if let (Some(start), Some(start_attrs), Some(end_attrs)) =
        (start, start_attrs, pos.current_attrs.as_mut())
    {
        clean_format_gap(
            txn,
            Some(start),
            pos.right,
            start_attrs.as_ref(),
            end_attrs.as_mut(),
        );
    }
}

fn is_valid_target(item: ItemPtr) -> bool {
    if item.is_deleted() {
        true
    } else if let ItemContent::Format(_, _) = &item.content {
        true
    } else {
        false
    }
}

fn insert_format(
    this: BranchPtr,
    txn: &mut TransactionMut,
    mut pos: ItemPosition,
    mut len: u64,
    attrs: Attrs,
) {
    minimize_attr_changes(&mut pos, &attrs);
    let mut negated_attrs = insert_attributes(this, txn, &mut pos, attrs.clone()); //TODO: remove `attrs.clone()`
    let encoding = txn.store().options.offset_kind;
    // iterate until first non-format or null is found
    // delete all formats with attributes[format.key] != null
    // also check the attributes after the first non-format as we do not want to insert redundant
    // negated attributes there
    while let Some(right) = pos.right {
        if !(len > 0 || (!negated_attrs.is_empty() && is_valid_target(right))) {
            break;
        }

        if !right.is_deleted() {
            match &right.content {
                ItemContent::Format(key, value) => {
                    if let Some(v) = attrs.get(key) {
                        if v == value.as_ref() {
                            negated_attrs.remove(key);
                        } else {
                            negated_attrs.insert(key.clone(), *value.clone());
                        }
                        txn.delete(right);
                    }
                }
                ItemContent::String(s) => {
                    let content_len = right.content_len(encoding);
                    if len < content_len {
                        // split block
                        let offset = s.block_offset(len, encoding);
                        let new_right =
                            txn.store_mut()
                                .blocks
                                .split_block(right, offset, OffsetKind::Utf16);
                        pos.left = Some(right);
                        pos.right = new_right;
                        break;
                    }
                    len -= content_len;
                }
                _ => {
                    let content_len = right.len();
                    if len < content_len {
                        let new_right =
                            txn.store_mut()
                                .blocks
                                .split_block(right, len, OffsetKind::Utf16);
                        pos.left = Some(right);
                        pos.right = new_right;
                        break;
                    }
                    len -= content_len;
                }
            }
        }

        if !pos.forward() {
            break;
        }
    }

    insert_negated_attributes(this, txn, &mut pos, negated_attrs);
}

fn minimize_attr_changes(pos: &mut ItemPosition, attrs: &Attrs) {
    // go right while attrs[right.key] === right.value (or right is deleted)
    while let Some(i) = pos.right.as_deref() {
        if !i.is_deleted() {
            if let ItemContent::Format(k, v) = &i.content {
                if let Some(v2) = attrs.get(k) {
                    if (v.as_ref()).eq(v2) {
                        pos.forward();
                        continue;
                    }
                }
            }

            break;
        } else {
            pos.forward();
        }
    }
}

fn insert_attributes(
    this: BranchPtr,
    txn: &mut TransactionMut,
    pos: &mut ItemPosition,
    attrs: Attrs,
) -> Attrs {
    let mut negated_attrs = HashMap::with_capacity(attrs.len());
    let mut store = txn.store_mut();
    for (k, v) in attrs {
        let current_value = pos
            .current_attrs
            .as_ref()
            .and_then(|a| a.get(&k))
            .unwrap_or(&Any::Null);
        if &v != current_value {
            // save negated attribute (set null if currentVal undefined)
            negated_attrs.insert(k.clone(), current_value.clone());

            let client_id = store.options.client_id;
            let parent = this.into();
            let mut item = Item::new(
                ID::new(client_id, store.blocks.get_clock(&client_id)),
                pos.left.clone(),
                pos.left.map(|ptr| ptr.last_id()),
                pos.right.clone(),
                pos.right.map(|ptr| ptr.id().clone()),
                parent,
                None,
                ItemContent::Format(k, v.into()),
            );
            let mut item_ptr = ItemPtr::from(&mut item);
            pos.right = Some(item_ptr);
            item_ptr.integrate(txn, 0);
            txn.store_mut().blocks.push_block(item);

            pos.forward();
            store = txn.store_mut();
        }
    }
    negated_attrs
}

fn insert_negated_attributes(
    this: BranchPtr,
    txn: &mut TransactionMut,
    pos: &mut ItemPosition,
    mut attrs: Attrs,
) {
    while let Some(item) = pos.right.as_deref() {
        if !item.is_deleted() {
            if let ItemContent::Format(key, value) = &item.content {
                if let Some(curr_val) = attrs.get(key) {
                    if curr_val == value.as_ref() {
                        attrs.remove(key);
                        pos.forward();
                        continue;
                    }
                }
            }

            break;
        } else {
            pos.forward();
        }
    }

    let mut store = txn.store_mut();
    for (k, v) in attrs {
        let client_id = store.options.client_id;
        let parent = this.into();
        let mut item = Item::new(
            ID::new(client_id, store.blocks.get_clock(&client_id)),
            pos.left.clone(),
            pos.left.map(|ptr| ptr.last_id()),
            pos.right.clone(),
            pos.right.map(|ptr| ptr.id().clone()),
            parent,
            None,
            ItemContent::Format(k, v.into()),
        );
        let mut item_ptr = ItemPtr::from(&mut item);
        pos.right = Some(item_ptr);
        item_ptr.integrate(txn, 0);

        txn.store_mut().blocks.push_block(item);

        pos.forward();
        store = txn.store_mut();
    }
}

fn clean_format_gap(
    txn: &mut TransactionMut,
    mut start: Option<ItemPtr>,
    mut end: Option<ItemPtr>,
    start_attrs: &Attrs,
    end_attrs: &mut Attrs,
) -> u32 {
    while let Some(item) = end.as_deref() {
        match &item.content {
            ItemContent::String(_) | ItemContent::Embed(_) => break,
            ItemContent::Format(key, value) if !item.is_deleted() => {
                update_current_attributes(end_attrs, key.as_ref(), value);
            }
            _ => {}
        }
        end = item.right.clone();
    }

    let mut cleanups = 0;
    while start != end {
        if let Some(item) = start.as_deref() {
            let right = item.right.clone();
            if !item.is_deleted() {
                if let ItemContent::Format(key, value) = &item.content {
                    let e = end_attrs.get(key).unwrap_or(&Any::Null);
                    let s = start_attrs.get(key).unwrap_or(&Any::Null);
                    if e != value.as_ref() || s == value.as_ref() {
                        txn.delete(start.unwrap());
                        cleanups += 1;
                    }
                }
            }
            start = right;
        } else {
            break;
        }
    }
    cleanups
}

/// A representation of an uniformly-formatted chunk of rich context stored by [TextRef] or
/// [XmlTextRef]. It contains a value (which could be a string, embedded object or another shared
/// type) with optional formatting attributes wrapping around this chunk. It can also contain some
/// custom data generated by caller as part of [TextRef::diff] callback.
#[derive(Debug, PartialEq)]
pub struct Diff<T> {
    /// Inserted chunk of data. It can be (usually) piece of text, but possibly also embedded value
    /// or another shared type.
    pub insert: Value,

    /// Optional formatting attributes wrapping inserted chunk of data.
    pub attributes: Option<Box<Attrs>>,

    /// Custom user data attached to this chunk of data.
    pub ychange: Option<T>,
}

impl<T> Diff<T> {
    pub fn new(insert: Value, attributes: Option<Box<Attrs>>) -> Self {
        Self::with_change(insert, attributes, None)
    }

    pub fn with_change(insert: Value, attributes: Option<Box<Attrs>>, ychange: Option<T>) -> Self {
        Diff {
            insert,
            attributes,
            ychange,
        }
    }
}

impl<T> std::fmt::Display for Diff<T> {
    fn fmt(&self, f: &mut Formatter<'_>) -> std::fmt::Result {
        write!(f, "{{ insert: '{}'", self.insert)?;
        if let Some(attrs) = self.attributes.as_ref() {
            write!(f, ", attributes: {{")?;
            let mut i = attrs.iter();
            if let Some((k, v)) = i.next() {
                write!(f, " {}={}", k, v)?;
            }
            for (k, v) in i {
                write!(f, ", {}={}", k, v)?;
            }
            write!(f, " }}")?;
        }
        write!(f, " }}")
    }
}

#[derive(Debug, Clone, PartialEq)]
pub struct YChange {
    pub kind: ChangeKind,
    pub id: ID,
}

impl YChange {
    pub fn new(kind: ChangeKind, id: ID) -> Self {
        YChange { kind, id }
    }

    #[inline]
    pub fn identity(change: YChange) -> YChange {
        change
    }
}

#[derive(Debug, Clone, Copy, PartialEq, Eq)]
pub enum ChangeKind {
    Added,
    Removed,
}

/// Event generated by [Text::observe] method. Emitted during transaction commit phase.
pub struct TextEvent {
    pub(crate) current_target: BranchPtr,
    target: TextRef,
    delta: UnsafeCell<Option<Vec<Delta>>>,
}

impl TextEvent {
    pub(crate) fn new(branch_ref: BranchPtr) -> Self {
        let current_target = branch_ref.clone();
        let target = TextRef::from(branch_ref);
        TextEvent {
            target,
            current_target,
            delta: UnsafeCell::new(None),
        }
    }

    /// Returns a [Text] instance which emitted this event.
    pub fn target(&self) -> &TextRef {
        &self.target
    }

    /// Returns a path from root type down to [Text] instance which emitted this event.
    pub fn path(&self) -> Path {
        Branch::path(self.current_target, self.target.0)
    }

    /// Returns a summary of text changes made over corresponding [Text] collection within
    /// bounds of current transaction.
    pub fn delta(&self, txn: &TransactionMut) -> &[Delta] {
        let delta = unsafe { self.delta.get().as_mut().unwrap() };
        delta
            .get_or_insert_with(|| Self::get_delta(self.target.0, txn))
            .as_slice()
    }

    pub(crate) fn get_delta(target: BranchPtr, txn: &TransactionMut) -> Vec<Delta> {
        #[derive(Debug, Clone, Copy, Eq, PartialEq)]
        enum Action {
            Insert,
            Retain,
            Delete,
        }

        #[derive(Debug, Default)]
        struct DeltaAssembler {
            action: Option<Action>,
            insert: Option<Value>,
            insert_string: Option<String>,
            retain: u64,
            delete: u64,
            attrs: Attrs,
            current_attrs: Attrs,
            delta: Vec<Delta>,
        }

        impl DeltaAssembler {
            fn add_op(&mut self) {
                match self.action.take() {
                    None => {}
                    Some(Action::Delete) => {
                        let len = self.delete;
                        self.delete = 0;
                        self.delta.push(Delta::Deleted(len))
                    }
                    Some(Action::Insert) => {
                        let value = if let Some(str) = self.insert.take() {
                            str
                        } else {
                            let value = self.insert_string.take().unwrap();
                            Any::from(value).into()
                        };
                        let attrs = if self.current_attrs.is_empty() {
                            None
                        } else {
                            Some(Box::new(self.current_attrs.clone()))
                        };
                        self.delta.push(Delta::Inserted(value, attrs))
                    }
                    Some(Action::Retain) => {
                        let len = self.retain;
                        self.retain = 0;
                        let attrs = if self.attrs.is_empty() {
                            None
                        } else {
                            Some(Box::new(self.attrs.clone()))
                        };
                        self.delta.push(Delta::Retain(len, attrs));
                    }
                }
            }

            fn finish(mut self) -> Vec<Delta> {
                while let Some(last) = self.delta.pop() {
                    match last {
                        Delta::Retain(_, None) => {
                            // retain delta's if they don't assign attributes
                        }
                        other => {
                            self.delta.push(other);
                            return self.delta;
                        }
                    }
                }
                self.delta
            }
        }

        let encoding = txn.store().options.offset_kind;
        let mut old_attrs = HashMap::new();
        let mut asm = DeltaAssembler::default();
        let mut current = target.start;

        while let Some(item) = current.as_deref() {
            match &item.content {
                ItemContent::Type(_) | ItemContent::Embed(_) => {
                    if txn.has_added(&item.id) {
                        if !txn.has_deleted(&item.id) {
                            asm.add_op();
                            asm.action = Some(Action::Insert);
                            asm.insert = item.content.get_last();
                            asm.add_op();
                        }
                    } else if txn.has_deleted(&item.id) {
                        if asm.action != Some(Action::Delete) {
                            asm.add_op();
                            asm.action = Some(Action::Delete);
                        }
                        asm.delete += 1;
                    } else if !item.is_deleted() {
                        if asm.action != Some(Action::Retain) {
                            asm.add_op();
                            asm.action = Some(Action::Retain);
                        }
                        asm.retain += 1;
                    }
                }
                ItemContent::String(s) => {
                    if txn.has_added(&item.id) {
                        if !txn.has_deleted(&item.id) {
                            if asm.action != Some(Action::Insert) {
                                asm.add_op();
                                asm.action = Some(Action::Insert);
                            }
                            let buf = asm.insert_string.get_or_insert_with(String::default);
                            buf.push_str(s.as_str());
                        }
                    } else if txn.has_deleted(&item.id) {
                        if asm.action != Some(Action::Delete) {
                            asm.add_op();
                            asm.action = Some(Action::Delete);
                        }
                        let content_len = item.content_len(encoding);
                        asm.delete += content_len;
                    } else if !item.is_deleted() {
                        if asm.action != Some(Action::Retain) {
                            asm.add_op();
                            asm.action = Some(Action::Retain);
                        }
                        asm.retain += item.content_len(encoding);
                    }
                }
                ItemContent::Format(key, value) => {
                    if txn.has_added(&item.id) {
                        if !txn.has_deleted(&item.id) {
                            let current_val = asm.current_attrs.get(key);
                            if current_val != Some(value) {
                                if asm.action == Some(Action::Retain) {
                                    asm.add_op();
                                }
                                match old_attrs.get(key) {
                                    None if value.as_ref() == &Any::Null => {
                                        asm.attrs.remove(key);
                                    }
                                    Some(v) if v == value => {
                                        asm.attrs.remove(key);
                                    }
                                    _ => {
                                        asm.attrs.insert(key.clone(), *value.clone());
                                    }
                                }
                            } else {
                                // item.delete(transaction)
                            }
                        }
                    } else if txn.has_deleted(&item.id) {
                        old_attrs.insert(key.clone(), value.clone());
                        let current_val = asm.current_attrs.get(key).unwrap_or(&Any::Null);
                        if current_val != value.as_ref() {
                            let curr_val_clone = current_val.clone();
                            if asm.action == Some(Action::Retain) {
                                asm.add_op();
                            }
                            asm.attrs.insert(key.clone(), curr_val_clone);
                        }
                    } else if !item.is_deleted() {
                        old_attrs.insert(key.clone(), value.clone());
                        let attr = asm.attrs.get(key);
                        if let Some(attr) = attr {
                            if attr != value.as_ref() {
                                if asm.action == Some(Action::Retain) {
                                    asm.add_op();
                                }
                                if value.as_ref() == &Any::Null {
                                    asm.attrs.remove(key);
                                } else {
                                    asm.attrs.insert(key.clone(), *value.clone());
                                }
                            } else {
                                // item.delete(transaction)
                            }
                        }
                    }

                    if !item.is_deleted() {
                        if asm.action == Some(Action::Insert) {
                            asm.add_op();
                        }
                        update_current_attributes(&mut asm.current_attrs, key, value.as_ref());
                    }
                }
                _ => {}
            }

            current = item.right;
        }

        asm.add_op();
        asm.finish()
    }
}

/// A preliminary text. It's can be used to initialize a [TextRef], when it's about to be nested
/// into another Yrs data collection, such as [Map] or [Array].
#[derive(Debug)]
pub struct TextPrelim<T: Borrow<str>>(T);

impl<T: Borrow<str>> TextPrelim<T> {
    pub fn new(value: T) -> Self {
        TextPrelim(value)
    }
}

impl<T: Borrow<str>> Prelim for TextPrelim<T> {
    type Return = TextRef;

    fn into_content(self, _txn: &mut TransactionMut) -> (ItemContent, Option<Self>) {
        let inner = Branch::new(TypeRef::Text);
        (ItemContent::Type(inner), Some(self))
    }

    fn integrate(self, txn: &mut TransactionMut, inner_ref: BranchPtr) {
        let borrowed = self.0.borrow();
        if !borrowed.is_empty() {
            let text = TextRef::from(inner_ref);
            text.push(txn, borrowed);
        }
    }
}

impl<T: Borrow<str>> Into<EmbedPrelim<TextPrelim<T>>> for TextPrelim<T> {
    #[inline]
    fn into(self) -> EmbedPrelim<TextPrelim<T>> {
        EmbedPrelim::Shared(self)
    }
}

#[cfg(test)]
mod test {
    use crate::doc::{OffsetKind, Options};
    use crate::test_utils::{exchange_updates, run_scenario, RngExt};
    use crate::transaction::ReadTxn;
    use crate::types::text::{Attrs, ChangeKind, Delta, Diff, YChange};
    use crate::types::Value;
    use crate::updates::decoder::Decode;
    use crate::updates::encoder::{Encode, Encoder, EncoderV1};
    use crate::{
        any, Any, ArrayPrelim, Doc, GetString, Observable, StateVector, Text, Transact, Update, ID,
    };
    use fastrand::Rng;
    use std::cell::RefCell;
    use std::collections::HashMap;
    use std::rc::Rc;
    use std::time::Duration;

    #[test]
    fn insert_empty_string() {
        let doc = Doc::new();
        let txt = doc.get_or_insert_text("test");
        let mut txn = doc.transact_mut();

        assert_eq!(txt.get_string(&txn).as_str(), "");

        txt.push(&mut txn, "");
        assert_eq!(txt.get_string(&txn).as_str(), "");

        txt.push(&mut txn, "abc");
        txt.push(&mut txn, "");
        assert_eq!(txt.get_string(&txn).as_str(), "abc");
    }

    #[test]
    fn append_single_character_blocks() {
        let doc = Doc::new();
        let txt = doc.get_or_insert_text("test");
        let mut txn = doc.transact_mut();

        txt.insert(&mut txn, 0, "a");
        txt.insert(&mut txn, 1, "b");
        txt.insert(&mut txn, 2, "c");

        assert_eq!(txt.get_string(&txn).as_str(), "abc");
    }

    #[test]
    fn append_mutli_character_blocks() {
        let doc = Doc::new();
        let txt = doc.get_or_insert_text("test");
        let mut txn = doc.transact_mut();

        txt.insert(&mut txn, 0, "hello");
        txt.insert(&mut txn, 5, " ");
        txt.insert(&mut txn, 6, "world");

        assert_eq!(txt.get_string(&txn).as_str(), "hello world");
    }

    #[test]
    fn prepend_single_character_blocks() {
        let doc = Doc::new();
        let txt = doc.get_or_insert_text("test");
        let mut txn = doc.transact_mut();

        txt.insert(&mut txn, 0, "a");
        txt.insert(&mut txn, 0, "b");
        txt.insert(&mut txn, 0, "c");

        assert_eq!(txt.get_string(&txn).as_str(), "cba");
    }

    #[test]
    fn prepend_mutli_character_blocks() {
        let doc = Doc::new();
        let txt = doc.get_or_insert_text("test");
        let mut txn = doc.transact_mut();

        txt.insert(&mut txn, 0, "hello");
        txt.insert(&mut txn, 0, " ");
        txt.insert(&mut txn, 0, "world");

        assert_eq!(txt.get_string(&txn).as_str(), "world hello");
    }

    #[test]
    fn insert_after_block() {
        let doc = Doc::new();
        let txt = doc.get_or_insert_text("test");
        let mut txn = doc.transact_mut();

        txt.insert(&mut txn, 0, "hello");
        txt.insert(&mut txn, 5, " ");
        txt.insert(&mut txn, 6, "world");
        txt.insert(&mut txn, 6, "beautiful ");

        assert_eq!(txt.get_string(&txn).as_str(), "hello beautiful world");
    }

    #[test]
    fn insert_inside_of_block() {
        let doc = Doc::new();
        let txt = doc.get_or_insert_text("test");
        let mut txn = doc.transact_mut();

        txt.insert(&mut txn, 0, "it was expected");
        txt.insert(&mut txn, 6, " not");

        assert_eq!(txt.get_string(&txn).as_str(), "it was not expected");
    }

    #[test]
    fn insert_concurrent_root() {
        let d1 = Doc::with_client_id(1);
        let txt1 = d1.get_or_insert_text("test");
        let mut t1 = d1.transact_mut();

        txt1.insert(&mut t1, 0, "hello ");

        let d2 = Doc::with_client_id(2);
        let txt2 = d2.get_or_insert_text("test");
        let mut t2 = d2.transact_mut();

        txt2.insert(&mut t2, 0, "world");

        let d1_sv = t1.state_vector().encode_v1();
        let d2_sv = t2.state_vector().encode_v1();

        let u1 = t1.encode_diff_v1(&StateVector::decode_v1(&d2_sv).unwrap());
        let u2 = t2.encode_diff_v1(&StateVector::decode_v1(&d1_sv).unwrap());

        t1.apply_update(Update::decode_v1(u2.as_slice()).unwrap());
        t2.apply_update(Update::decode_v1(u1.as_slice()).unwrap());

        let a = txt1.get_string(&t1);
        let b = txt2.get_string(&t2);

        assert_eq!(a, b);
        assert_eq!(a.as_str(), "hello world");
    }

    #[test]
    fn insert_concurrent_in_the_middle() {
        let d1 = Doc::with_client_id(1);
        let txt1 = d1.get_or_insert_text("test");
        let mut t1 = d1.transact_mut();

        txt1.insert(&mut t1, 0, "I expect that");
        assert_eq!(txt1.get_string(&t1).as_str(), "I expect that");

        let d2 = Doc::with_client_id(2);
        let txt2 = d2.get_or_insert_text("test");
        let mut t2 = d2.transact_mut();

        let d2_sv = t2.state_vector().encode_v1();
        let u1 = t1.encode_diff_v1(&StateVector::decode_v1(&d2_sv).unwrap());
        t2.apply_update(Update::decode_v1(u1.as_slice()).unwrap());

        assert_eq!(txt2.get_string(&t2).as_str(), "I expect that");

        txt2.insert(&mut t2, 1, " have");
        txt2.insert(&mut t2, 13, "ed");
        assert_eq!(txt2.get_string(&t2).as_str(), "I have expected that");

        txt1.insert(&mut t1, 1, " didn't");
        assert_eq!(txt1.get_string(&t1).as_str(), "I didn't expect that");

        let d2_sv = t2.state_vector().encode_v1();
        let d1_sv = t1.state_vector().encode_v1();
        let u1 = t1.encode_diff_v1(&StateVector::decode_v1(&d2_sv.as_slice()).unwrap());
        let u2 = t2.encode_diff_v1(&StateVector::decode_v1(&d1_sv.as_slice()).unwrap());
        t1.apply_update(Update::decode_v1(u2.as_slice()).unwrap());
        t2.apply_update(Update::decode_v1(u1.as_slice()).unwrap());

        let a = txt1.get_string(&t1);
        let b = txt2.get_string(&t2);

        assert_eq!(a, b);
        assert_eq!(a.as_str(), "I didn't have expected that");
    }

    #[test]
    fn append_concurrent() {
        let d1 = Doc::with_client_id(1);
        let txt1 = d1.get_or_insert_text("test");
        let mut t1 = d1.transact_mut();

        txt1.insert(&mut t1, 0, "aaa");
        assert_eq!(txt1.get_string(&t1).as_str(), "aaa");

        let d2 = Doc::with_client_id(2);
        let txt2 = d2.get_or_insert_text("test");
        let mut t2 = d2.transact_mut();

        let d2_sv = t2.state_vector().encode_v1();
        let u1 = t1.encode_diff_v1(&StateVector::decode_v1(&d2_sv.as_slice()).unwrap());
        t2.apply_update(Update::decode_v1(u1.as_slice()).unwrap());

        assert_eq!(txt2.get_string(&t2).as_str(), "aaa");

        txt2.insert(&mut t2, 3, "bbb");
        txt2.insert(&mut t2, 6, "bbb");
        assert_eq!(txt2.get_string(&t2).as_str(), "aaabbbbbb");

        txt1.insert(&mut t1, 3, "aaa");
        assert_eq!(txt1.get_string(&t1).as_str(), "aaaaaa");

        let d2_sv = t2.state_vector().encode_v1();
        let d1_sv = t1.state_vector().encode_v1();
        let u1 = t1.encode_diff_v1(&StateVector::decode_v1(&d2_sv.as_slice()).unwrap());
        let u2 = t2.encode_diff_v1(&StateVector::decode_v1(&d1_sv.as_slice()).unwrap());

        t1.apply_update(Update::decode_v1(u2.as_slice()).unwrap());
        t2.apply_update(Update::decode_v1(u1.as_slice()).unwrap());

        let a = txt1.get_string(&t1);
        let b = txt2.get_string(&t2);

        assert_eq!(a.as_str(), "aaaaaabbbbbb");
        assert_eq!(a, b);
    }

    #[test]
    fn delete_single_block_start() {
        let doc = Doc::new();
        let txt = doc.get_or_insert_text("test");
        let mut txn = doc.transact_mut();

        txt.insert(&mut txn, 0, "bbb");
        txt.insert(&mut txn, 0, "aaa");
        txt.remove_range(&mut txn, 0, 3);

        assert_eq!(txt.len(&txn), 3);
        assert_eq!(txt.get_string(&txn).as_str(), "bbb");
    }

    #[test]
    fn delete_single_block_end() {
        let doc = Doc::new();
        let txt = doc.get_or_insert_text("test");
        let mut txn = doc.transact_mut();

        txt.insert(&mut txn, 0, "bbb");
        txt.insert(&mut txn, 0, "aaa");
        txt.remove_range(&mut txn, 3, 3);

        assert_eq!(txt.get_string(&txn).as_str(), "aaa");
    }

    #[test]
    fn delete_multiple_whole_blocks() {
        let doc = Doc::new();
        let txt = doc.get_or_insert_text("test");
        let mut txn = doc.transact_mut();

        txt.insert(&mut txn, 0, "a");
        txt.insert(&mut txn, 1, "b");
        txt.insert(&mut txn, 2, "c");

        txt.remove_range(&mut txn, 1, 1);
        assert_eq!(txt.get_string(&txn).as_str(), "ac");

        txt.remove_range(&mut txn, 1, 1);
        assert_eq!(txt.get_string(&txn).as_str(), "a");

        txt.remove_range(&mut txn, 0, 1);
        assert_eq!(txt.get_string(&txn).as_str(), "");
    }

    #[test]
    fn delete_slice_of_block() {
        let doc = Doc::new();
        let txt = doc.get_or_insert_text("test");
        let mut txn = doc.transact_mut();

        txt.insert(&mut txn, 0, "abc");
        txt.remove_range(&mut txn, 1, 1);

        assert_eq!(txt.get_string(&txn).as_str(), "ac");
    }

    #[test]
    fn delete_multiple_blocks_with_slicing() {
        let doc = Doc::new();
        let txt = doc.get_or_insert_text("test");
        let mut txn = doc.transact_mut();

        txt.insert(&mut txn, 0, "hello ");
        txt.insert(&mut txn, 6, "beautiful");
        txt.insert(&mut txn, 15, " world");

        txt.remove_range(&mut txn, 5, 11);
        assert_eq!(txt.get_string(&txn).as_str(), "helloworld");
    }

    #[test]
    fn insert_after_delete() {
        let doc = Doc::new();
        let txt = doc.get_or_insert_text("test");
        let mut txn = doc.transact_mut();

        txt.insert(&mut txn, 0, "hello ");
        txt.remove_range(&mut txn, 0, 5);
        txt.insert(&mut txn, 1, "world");

        assert_eq!(txt.get_string(&txn).as_str(), " world");
    }

    #[test]
    fn concurrent_insert_delete() {
        let d1 = Doc::with_client_id(1);
        let txt1 = d1.get_or_insert_text("test");
        let mut t1 = d1.transact_mut();

        txt1.insert(&mut t1, 0, "hello world");
        assert_eq!(txt1.get_string(&t1).as_str(), "hello world");

        let u1 = t1.encode_state_as_update_v1(&StateVector::default());

        let d2 = Doc::with_client_id(2);
        let txt2 = d2.get_or_insert_text("test");
        let mut t2 = d2.transact_mut();
        t2.apply_update(Update::decode_v1(u1.as_slice()).unwrap());
        assert_eq!(txt2.get_string(&t2).as_str(), "hello world");

        txt1.insert(&mut t1, 5, " beautiful");
        txt1.insert(&mut t1, 21, "!");
        txt1.remove_range(&mut t1, 0, 5);
        assert_eq!(txt1.get_string(&t1).as_str(), " beautiful world!");

        txt2.remove_range(&mut t2, 5, 5);
        txt2.remove_range(&mut t2, 0, 1);
        txt2.insert(&mut t2, 0, "H");
        assert_eq!(txt2.get_string(&t2).as_str(), "Hellod");

        let sv1 = t1.state_vector().encode_v1();
        let sv2 = t2.state_vector().encode_v1();
        let u1 = t1.encode_diff_v1(&StateVector::decode_v1(&sv2.as_slice()).unwrap());
        let u2 = t2.encode_diff_v1(&StateVector::decode_v1(&sv1.as_slice()).unwrap());

        t1.apply_update(Update::decode_v1(u2.as_slice()).unwrap());
        t2.apply_update(Update::decode_v1(u1.as_slice()).unwrap());

        let a = txt1.get_string(&t1);
        let b = txt2.get_string(&t2);

        assert_eq!(a, b);
        assert_eq!(a, "H beautifuld!".to_owned());
    }

    #[test]
    fn observer() {
        let doc = Doc::with_client_id(1);
        let txt = doc.get_or_insert_text("text");
        let delta = Rc::new(RefCell::new(None));
        let delta_c = delta.clone();
        let sub = txt.observe(move |txn, e| {
            *delta_c.borrow_mut() = Some(e.delta(txn).to_vec());
        });

        // insert initial data to an empty YText
        txt.insert(&mut doc.transact_mut(), 0, "abcd"); // => 'abcd'
        assert_eq!(
            delta.borrow_mut().take(),
            Some(vec![Delta::Inserted("abcd".into(), None)])
        );

        // remove 2 chars from the middle
        txt.remove_range(&mut doc.transact_mut(), 1, 2); // => 'ad'
        assert_eq!(
            delta.borrow_mut().take(),
            Some(vec![Delta::Retain(1, None), Delta::Deleted(2)])
        );

        // insert new item in the middle
        let attrs = Attrs::from([("bold".into(), true.into())]);
        txt.insert_with_attributes(&mut doc.transact_mut(), 1, "e", attrs.clone()); // => 'a<bold>e</bold>d'
        assert_eq!(
            delta.borrow_mut().take(),
            Some(vec![
                Delta::Retain(1, None),
                Delta::Inserted("e".into(), Some(Box::new(attrs)))
            ])
        );

        // remove formatting
        let attrs = Attrs::from([("bold".into(), Any::Null)]);
        txt.format(&mut doc.transact_mut(), 1, 1, attrs.clone()); // => 'aed'
        assert_eq!(
            delta.borrow_mut().take(),
            Some(vec![
                Delta::Retain(1, None),
                Delta::Retain(2, Some(Box::new(attrs)))
            ])
        );

        // free the observer and make sure that callback is no longer called
        drop(sub);
        txt.insert(&mut doc.transact_mut(), 1, "fgh"); // => 'afghed'
        assert_eq!(delta.borrow_mut().take(), None);
    }

    #[test]
    fn insert_and_remove_event_changes() {
        let d1 = Doc::with_client_id(1);
        let txt = d1.get_or_insert_text("text");
        let delta = Rc::new(RefCell::new(None));
        let delta_c = delta.clone();
        let _sub = txt.observe(move |txn, e| {
            *delta_c.borrow_mut() = Some(e.delta(txn).to_vec());
        });

        // insert initial string
        {
            let mut txn = d1.transact_mut();
            txt.insert(&mut txn, 0, "abcd");
        }
        assert_eq!(
            delta.borrow_mut().take(),
            Some(vec![Delta::Inserted("abcd".into(), None)])
        );

        // remove middle
        {
            let mut txn = d1.transact_mut();
            txt.remove_range(&mut txn, 1, 2);
        }
        assert_eq!(
            delta.borrow_mut().take(),
            Some(vec![Delta::Retain(1, None), Delta::Deleted(2)])
        );

        // insert again
        {
            let mut txn = d1.transact_mut();
            txt.insert(&mut txn, 1, "ef");
        }
        assert_eq!(
            delta.borrow_mut().take(),
            Some(vec![
                Delta::Retain(1, None),
                Delta::Inserted("ef".into(), None)
            ])
        );

        // replicate data to another peer
        let d2 = Doc::with_client_id(2);
        let txt = d2.get_or_insert_text("text");
        let delta_c = delta.clone();
        let _sub = txt.observe(move |txn, e| {
            *delta_c.borrow_mut() = Some(e.delta(txn).to_vec());
        });

        {
            let t1 = d1.transact_mut();
            let mut t2 = d2.transact_mut();

            let sv = t2.state_vector();
            let mut encoder = EncoderV1::new();
            t1.encode_diff(&sv, &mut encoder);
            t2.apply_update(Update::decode_v1(encoder.to_vec().as_slice()).unwrap());
        }

        assert_eq!(
            delta.borrow_mut().take(),
            Some(vec![Delta::Inserted("aefd".into(), None)])
        );
    }

    fn text_transactions() -> [Box<dyn Fn(&mut Doc, &mut Rng)>; 2] {
        fn insert_text(doc: &mut Doc, rng: &mut Rng) {
            let ytext = doc.get_or_insert_text("text");
            let mut txn = doc.transact_mut();
            let pos = rng.between(0, ytext.len(&txn));
            let word = rng.random_string();
            ytext.insert(&mut txn, pos, word.as_str());
        }

        fn delete_text(doc: &mut Doc, rng: &mut Rng) {
            let ytext = doc.get_or_insert_text("text");
            let mut txn = doc.transact_mut();
            let len = ytext.len(&txn);
            if len > 0 {
                let pos = rng.between(0, len - 1);
                let to_delete = rng.between(2, len - pos);
                ytext.remove_range(&mut txn, pos, to_delete);
            }
        }

        [Box::new(insert_text), Box::new(delete_text)]
    }

    fn fuzzy(iterations: usize) {
        run_scenario(0, &text_transactions(), 5, iterations)
    }

    #[test]
    fn fuzzy_test_3() {
        fuzzy(3)
    }

    #[test]
    fn basic_format() {
        let d1 = Doc::with_client_id(1);
        let txt1 = d1.get_or_insert_text("text");

        let delta1 = Rc::new(RefCell::new(None));
        let delta_clone = delta1.clone();
        let _sub1 = txt1.observe(move |txn, e| {
            delta_clone.replace(Some(e.delta(txn).to_vec()));
        });

        let d2 = Doc::with_client_id(2);
        let txt2 = d2.get_or_insert_text("text");

        let delta2 = Rc::new(RefCell::new(None));
        let delta_clone = delta2.clone();
        let _sub2 = txt2.observe(move |txn, e| {
            delta_clone.replace(Some(e.delta(txn).to_vec()));
        });

        let a: Attrs = HashMap::from([("bold".into(), Any::Bool(true))]);

        // step 1
        {
            let mut txn = d1.transact_mut();
            txt1.insert_with_attributes(&mut txn, 0, "abc", a.clone());
            let update = txn.encode_update_v1();
            drop(txn);

            let expected = Some(vec![Delta::Inserted(
                "abc".into(),
                Some(Box::new(a.clone())),
            )]);

            assert_eq!(txt1.get_string(&d1.transact()), "abc".to_string());
            assert_eq!(
                txt1.diff(&d1.transact(), YChange::identity),
                vec![Diff::new("abc".into(), Some(Box::new(a.clone())))]
            );
            assert_eq!(delta1.take(), expected);

            let mut txn = d2.transact_mut();
            txn.apply_update(Update::decode_v1(update.as_slice()).unwrap());
            drop(txn);

            assert_eq!(txt2.get_string(&d2.transact()), "abc".to_string());
            assert_eq!(delta2.take(), expected);
        }

        // step 2
        {
            let mut txn = d1.transact_mut();
            txt1.remove_range(&mut txn, 0, 1);
            let update = txn.encode_update_v1();
            drop(txn);

            let expected = Some(vec![Delta::Deleted(1)]);

            assert_eq!(txt1.get_string(&d1.transact()), "bc".to_string());
            assert_eq!(
                txt1.diff(&d1.transact(), YChange::identity),
                vec![Diff::new("bc".into(), Some(Box::new(a.clone())))]
            );
            assert_eq!(delta1.take(), expected);

            let mut txn = d2.transact_mut();
            txn.apply_update(Update::decode_v1(update.as_slice()).unwrap());
            drop(txn);

            assert_eq!(txt2.get_string(&d2.transact()), "bc".to_string());
            assert_eq!(delta2.take(), expected);
        }

        // step 3
        {
            let mut txn = d1.transact_mut();
            txt1.remove_range(&mut txn, 1, 1);
            let update = txn.encode_update_v1();
            drop(txn);

            let expected = Some(vec![Delta::Retain(1, None), Delta::Deleted(1)]);

            assert_eq!(txt1.get_string(&d1.transact()), "b".to_string());
            assert_eq!(
                txt1.diff(&d1.transact(), YChange::identity),
                vec![Diff::new("b".into(), Some(Box::new(a.clone())))]
            );
            assert_eq!(delta1.take(), expected);

            let mut txn = d2.transact_mut();
            txn.apply_update(Update::decode_v1(update.as_slice()).unwrap());
            drop(txn);

            assert_eq!(txt2.get_string(&d2.transact()), "b".to_string());
            assert_eq!(delta2.take(), expected);
        }

        // step 4
        {
            let mut txn = d1.transact_mut();
            txt1.insert_with_attributes(&mut txn, 0, "z", a.clone());
            let update = txn.encode_update_v1();
            drop(txn);

            let expected = Some(vec![Delta::Inserted("z".into(), Some(Box::new(a.clone())))]);

            assert_eq!(txt1.get_string(&d1.transact()), "zb".to_string());
            assert_eq!(
                txt1.diff(&mut d1.transact_mut(), YChange::identity),
                vec![Diff::new("zb".into(), Some(Box::new(a.clone())))]
            );
            assert_eq!(delta1.take(), expected);

            let mut txn = d2.transact_mut();
            txn.apply_update(Update::decode_v1(update.as_slice()).unwrap());
            drop(txn);

            assert_eq!(txt2.get_string(&d2.transact()), "zb".to_string());
            assert_eq!(delta2.take(), expected);
        }

        // step 5
        {
            let mut txn = d1.transact_mut();
            txt1.insert(&mut txn, 0, "y");
            let update = txn.encode_update_v1();
            drop(txn);

            let expected = Some(vec![Delta::Inserted("y".into(), None)]);

            assert_eq!(txt1.get_string(&d1.transact()), "yzb".to_string());
            assert_eq!(
                txt1.diff(&mut d1.transact_mut(), YChange::identity),
                vec![
                    Diff::new("y".into(), None),
                    Diff::new("zb".into(), Some(Box::new(a.clone())))
                ]
            );
            assert_eq!(delta1.take(), expected);

            let mut txn = d2.transact_mut();
            txn.apply_update(Update::decode_v1(update.as_slice()).unwrap());
            drop(txn);

            assert_eq!(txt2.get_string(&d2.transact()), "yzb".to_string());
            assert_eq!(delta2.take(), expected);
        }

        // step 6
        {
            let mut txn = d1.transact_mut();
            let b: Attrs = HashMap::from([("bold".into(), Any::Null)]);
            txt1.format(&mut txn, 0, 2, b.clone());
            let update = txn.encode_update_v1();
            drop(txn);

            let expected = Some(vec![
                Delta::Retain(1, None),
                Delta::Retain(1, Some(Box::new(b))),
            ]);

            assert_eq!(txt1.get_string(&d1.transact()), "yzb".to_string());
            assert_eq!(
                txt1.diff(&mut d1.transact_mut(), YChange::identity),
                vec![
                    Diff::new("yz".into(), None),
                    Diff::new("b".into(), Some(Box::new(a.clone())))
                ]
            );
            assert_eq!(delta1.take(), expected);

            let mut txn = d2.transact_mut();
            txn.apply_update(Update::decode_v1(update.as_slice()).unwrap());
            drop(txn);

            assert_eq!(txt2.get_string(&d2.transact()), "yzb".to_string());
            assert_eq!(delta2.take(), expected);
        }
    }

    #[test]
    fn embed_with_attributes() {
        let d1 = Doc::with_client_id(1);
        let txt1 = d1.get_or_insert_text("text");

        let delta1 = Rc::new(RefCell::new(None));
        let delta_clone = delta1.clone();
        let _sub1 = txt1.observe(move |txn, e| {
            let delta = e.delta(txn).to_vec();
            delta_clone.replace(Some(delta));
        });

        let a1: Attrs = HashMap::from([("bold".into(), true.into())]);
        let embed = any!({
            "image": "imageSrc.png"
        });

        let (update_v1, update_v2) = {
            let mut txn = d1.transact_mut();
            txt1.insert_with_attributes(&mut txn, 0, "ab", a1.clone());

            let a2: Attrs = HashMap::from([("width".into(), Any::Number(100.0))]);

            txt1.insert_embed_with_attributes(&mut txn, 1, embed.clone(), a2.clone());
            drop(txn);

            let a1 = Some(Box::new(a1.clone()));
            let a2 = Some(Box::new(a2.clone()));

            let expected = Some(vec![
                Delta::Inserted("a".into(), a1.clone()),
                Delta::Inserted(embed.clone().into(), a2.clone()),
                Delta::Inserted("b".into(), a1.clone()),
            ]);
            assert_eq!(delta1.take(), expected);

            let expected = vec![
                Diff::new("a".into(), a1.clone()),
                Diff::new(embed.clone().into(), a2),
                Diff::new("b".into(), a1.clone()),
            ];
            let mut txn = d1.transact_mut();
            assert_eq!(txt1.diff(&mut txn, YChange::identity), expected);

            let update_v1 = txn.encode_state_as_update_v1(&StateVector::default());
            let update_v2 = txn.encode_state_as_update_v2(&StateVector::default());
            (update_v1, update_v2)
        };

        let a1 = Some(Box::new(a1));
        let a2 = Some(Box::new(HashMap::from([(
            "width".into(),
            Any::Number(100.0),
        )])));

        let expected = vec![
            Diff::new("a".into(), a1.clone()),
            Diff::new(embed.into(), a2),
            Diff::new("b".into(), a1.clone()),
        ];

        let d2 = Doc::new();
        let txt2 = d2.get_or_insert_text("text");
        {
            let txn = &mut d2.transact_mut();
            txn.apply_update(Update::decode_v1(&update_v1).unwrap());
            assert_eq!(txt2.diff(txn, YChange::identity), expected);
        }

        let d3 = Doc::new();
        let txt3 = d3.get_or_insert_text("text");
        {
            let txn = &mut d3.transact_mut();
            txn.apply_update(Update::decode_v2(&update_v2).unwrap());
            let actual = txt3.diff(txn, YChange::identity);
            assert_eq!(actual, expected);
        }
    }

    #[test]
    fn issue_101() {
        let d1 = Doc::with_client_id(1);
        let txt1 = d1.get_or_insert_text("text");
        let delta = Rc::new(RefCell::new(None));
        let delta_copy = delta.clone();

        let attrs: Attrs = HashMap::from([("bold".into(), true.into())]);

        txt1.insert(&mut d1.transact_mut(), 0, "abcd");

        let _sub = txt1.observe(move |txn, e| {
            let mut d = delta_copy.borrow_mut();
            *d = Some(e.delta(txn).to_vec());
        });
        txt1.format(&mut d1.transact_mut(), 1, 2, attrs.clone());

        let expected = vec![
            Delta::Retain(1, None),
            Delta::Retain(2, Some(Box::new(attrs))),
        ];
        let actual = delta.borrow();
        assert_eq!(actual.as_ref(), Some(&expected));
    }

    #[test]
    fn yrs_delete() {
        let doc = Doc::with_options(Options {
            offset_kind: OffsetKind::Utf16,
            ..Default::default()
        });

        let text1 = r#"
		Lorem ipsum dolor sit amet, consectetur adipiscing elit, sed do eiusmod tempor incididunt ut labore et dolore magna aliqua. Eleifend mi in nulla posuere sollicitudin. Lorem mollis aliquam ut porttitor. Enim ut sem viverra aliquet eget sit amet. Sed turpis tincidunt id aliquet risus feugiat in ante metus. Accumsan lacus vel facilisis volutpat. Non consectetur a erat nam at lectus urna. Enim diam vulputate ut pharetra sit amet. In dictum non consectetur a erat. Bibendum at varius vel pharetra vel turpis nunc eget lorem. Blandit cursus risus at ultrices. Sed lectus vestibulum mattis ullamcorper velit sed ullamcorper. Sagittis nisl rhoncus mattis rhoncus.

		Sed vulputate odio ut enim. Erat pellentesque adipiscing commodo elit at imperdiet dui. Ultricies tristique nulla aliquet enim tortor at auctor urna nunc. Tincidunt eget nullam non nisi est sit amet. Sed adipiscing diam donec adipiscing tristique risus nec. Risus commodo viverra maecenas accumsan lacus vel facilisis volutpat est. Donec enim diam vulputate ut pharetra sit amet aliquam id. Netus et malesuada fames ac turpis egestas sed tempus urna. Augue mauris augue neque gravida. Tellus orci ac auctor augue mauris augue. Ante metus dictum at tempor. Feugiat in ante metus dictum at. Vitae elementum curabitur vitae nunc sed velit dignissim. Non arcu risus quis varius quam quisque id diam vel. Fermentum leo vel orci porta non. Donec adipiscing tristique risus nec feugiat in fermentum posuere. Duis convallis convallis tellus id interdum velit laoreet id. Vel eros donec ac odio tempor orci dapibus ultrices in. At varius vel pharetra vel turpis nunc eget lorem. Blandit aliquam etiam erat velit scelerisque in.
		"#;

        let text2 = r#"test"#;

        {
            let text = doc.get_or_insert_text("content");
            let mut txn = doc.transact_mut();
            text.insert(&mut txn, 0, text1);
            txn.commit();
        }

        {
            let text = doc.get_or_insert_text("content");
            let mut txn = doc.transact_mut();
            text.insert(&mut txn, 100, text2);
            txn.commit();
        }

        {
            let text = doc.get_or_insert_text("content");
            let mut txn = doc.transact_mut();

            let c1 = text1.chars().count();
            let c2 = text2.chars().count();
            let count = c1 as u64 + c2 as u64;

            let _observer = text
                .observe(move |txn, edit| assert_eq!(edit.delta(txn)[0], Delta::Deleted(count)));

            text.remove_range(&mut txn, 0, count);
            txn.commit();
        }

        {
            let text = doc.get_or_insert_text("content");
            assert_eq!(text.get_string(&doc.transact()), "");
        }
    }

    #[test]
    fn text_diff_adjacent() {
        let doc = Doc::with_client_id(1);
        let txt = doc.get_or_insert_text("text");
        let mut txn = doc.transact_mut();
        let attrs1 = Attrs::from([("a".into(), "a".into())]);
        txt.insert_with_attributes(&mut txn, 0, "abc", attrs1.clone());
        let attrs2 = Attrs::from([("a".into(), "a".into()), ("b".into(), "b".into())]);
        txt.insert_with_attributes(&mut txn, 3, "def", attrs2.clone());

        let diff = txt.diff(&mut txn, YChange::identity);
        let expected = vec![
            Diff::new("abc".into(), Some(Box::new(attrs1))),
            Diff::new("def".into(), Some(Box::new(attrs2))),
        ];
        assert_eq!(diff, expected);
    }

    #[test]
    fn text_remove_4_byte_range() {
        let d1 = Doc::new();
        let txt = d1.get_or_insert_text("test");

        txt.insert(&mut d1.transact_mut(), 0, "😭😊");

        let d2 = Doc::new();
        exchange_updates(&[&d1, &d2]);

<<<<<<< HEAD
        txt.remove_range(&mut d1.transact_mut(), 0, "😭".len() as u32);
        assert_eq!(txt.get_string(&d1.transact()).as_str(), "😊");
=======
        txt.remove_range(&mut d1.transact_mut(), 0, "😭".len() as u64);
        assert_eq!(txt.get_string(&txt.transact()).as_str(), "😊");
>>>>>>> 12eb0cbb

        exchange_updates(&[&d1, &d2]);
        let txt = d2.get_or_insert_text("test");
        assert_eq!(txt.get_string(&d2.transact()).as_str(), "😊");
    }

    #[test]
    fn text_remove_3_byte_range() {
        let d1 = Doc::new();
        let txt = d1.get_or_insert_text("test");

        txt.insert(&mut d1.transact_mut(), 0, "⏰⏳");

        let d2 = Doc::new();
        exchange_updates(&[&d1, &d2]);

<<<<<<< HEAD
        txt.remove_range(&mut d1.transact_mut(), 0, "⏰".len() as u32);
        assert_eq!(txt.get_string(&d1.transact()).as_str(), "⏳");
=======
        txt.remove_range(&mut d1.transact_mut(), 0, "⏰".len() as u64);
        assert_eq!(txt.get_string(&txt.transact()).as_str(), "⏳");
>>>>>>> 12eb0cbb

        exchange_updates(&[&d1, &d2]);
        let txt = d2.get_or_insert_text("test");
        assert_eq!(txt.get_string(&d2.transact()).as_str(), "⏳");
    }
    #[test]
    fn delete_4_byte_character_from_middle() {
        let doc = Doc::new();
        let txt = doc.get_or_insert_text("test");
        let mut txn = doc.transact_mut();

        txt.insert(&mut txn, 0, "😊😭");
        // uncomment the following line will pass the test
        // txt.format(&mut txn, 0, "😊".len() as u32, HashMap::new());
        txt.remove_range(&mut txn, "😊".len() as u64, "😭".len() as u64);

        assert_eq!(txt.get_string(&txn).as_str(), "😊");
    }

    #[test]
    fn delete_3_byte_character_from_middle_1() {
        let doc = Doc::new();
        let txt = doc.get_or_insert_text("test");
        let mut txn = doc.transact_mut();

        txt.insert(&mut txn, 0, "⏰⏳");
        // uncomment the following line will pass the test
        // txt.format(&mut txn, 0, "⏰".len() as u32, HashMap::new());
        txt.remove_range(&mut txn, "⏰".len() as u64, "⏳".len() as u64);

        assert_eq!(txt.get_string(&txn).as_str(), "⏰");
    }

    #[test]
    fn delete_3_byte_character_from_middle_2() {
        let doc = Doc::new();
        let txt = doc.get_or_insert_text("test");
        let mut txn = doc.transact_mut();

        txt.insert(&mut txn, 0, "👯🙇‍♀️🙇‍♀️⏰👩‍❤️‍💋‍👨");

        txt.format(
            &mut txn,
            "👯".len() as u64,
            "🙇‍♀️🙇‍♀️".len() as u64,
            HashMap::new(),
        );
        txt.remove_range(&mut txn, "👯🙇‍♀️🙇‍♀️".len() as u64, "⏰".len() as u64); // will delete ⏰ and 👩‍❤️‍💋‍👨

        assert_eq!(txt.get_string(&txn).as_str(), "👯🙇‍♀️🙇‍♀️👩‍❤️‍💋‍👨");
    }

    #[test]
    fn delete_3_byte_character_from_middle_after_insert_and_format() {
        let doc = Doc::new();
        let txt = doc.get_or_insert_text("test");
        let mut txn = doc.transact_mut();

        txt.insert(&mut txn, 0, "🙇‍♀️🙇‍♀️⏰👩‍❤️‍💋‍👨");
        txt.insert(&mut txn, 0, "👯");
        txt.format(
            &mut txn,
            "👯".len() as u64,
            "🙇‍♀️🙇‍♀️".len() as u64,
            HashMap::new(),
        );

        // will delete ⏰ and 👩‍❤️‍💋‍👨
        txt.remove_range(&mut txn, "👯🙇‍♀️🙇‍♀️".len() as u64, "⏰".len() as u64); // will delete ⏰ and 👩‍❤️‍💋‍👨

        assert_eq!(&txt.get_string(&txn), "👯🙇‍♀️🙇‍♀️👩‍❤️‍💋‍👨");
    }

    #[test]
    fn delete_multi_byte_character_from_middle_after_insert_and_format() {
        let doc = Doc::with_client_id(1);
        let txt = doc.get_or_insert_text("test");
        let mut txn = doc.transact_mut();

        txt.insert(&mut txn, 0, "❤️❤️🙇‍♀️🙇‍♀️⏰👩‍❤️‍💋‍👨👩‍❤️‍💋‍👨");
        txt.insert(&mut txn, 0, "👯");
        txt.format(
            &mut txn,
            "👯".len() as u64,
            "❤️❤️🙇‍♀️🙇‍♀️⏰".len() as u64,
            HashMap::new(),
        );
        txt.insert(&mut txn, "👯❤️❤️🙇‍♀️🙇‍♀️⏰".len() as u64, "⏰");
        txt.format(
            &mut txn,
            "👯❤️❤️🙇‍♀️🙇‍♀️⏰⏰".len() as u64,
            "👩‍❤️‍💋‍👨".len() as u64,
            HashMap::new(),
        );
        txt.remove_range(
            &mut txn,
            "👯❤️❤️🙇‍♀️🙇‍♀️⏰⏰👩‍❤️‍💋‍👩".len() as u64,
            "👩‍❤️‍💋‍👨".len() as u64,
        );
        assert_eq!(txt.get_string(&txn).as_str(), "👯❤️❤️🙇‍♀️🙇‍♀️⏰⏰👩‍❤️‍💋‍👨");
    }

    #[test]
    fn insert_string_with_no_attribute() {
        let doc = Doc::new();
        let txt = doc.get_or_insert_text("test");
        let mut txn = doc.transact_mut();

        let attrs = Attrs::from([("a".into(), "a".into())]);
        txt.insert_with_attributes(&mut txn, 0, "ac", attrs.clone());
        txt.insert_with_attributes(&mut txn, 1, "b", Attrs::new());

        let expect = vec![
            Diff::new("a".into(), Some(Box::new(attrs.clone()))),
            Diff::new("b".into(), None),
            Diff::new("c".into(), Some(Box::new(attrs.clone()))),
        ];

        assert!(txt.diff(&mut txn, YChange::identity).eq(&expect))
    }

    #[test]
    fn snapshots() {
        let doc = Doc::with_client_id(1);
        let text = doc.get_or_insert_text("text");
        text.insert(&mut doc.transact_mut(), 0, "hello");
        let prev = doc.transact_mut().snapshot();
        text.insert(&mut doc.transact_mut(), 5, " world");
        let next = doc.transact_mut().snapshot();
        let diff = text.diff_range(
            &mut doc.transact_mut(),
            Some(&next),
            Some(&prev),
            YChange::identity,
        );

        assert_eq!(
            diff,
            vec![
                Diff::new("hello".into(), None),
                Diff::with_change(
                    " world".into(),
                    None,
                    Some(YChange::new(ChangeKind::Added, ID::new(1, 5)))
                )
            ]
        )
    }

    #[test]
    fn diff_with_embedded_items() {
        let doc = Doc::new();
        let text = doc.get_or_insert_text("article");
        let mut txn = doc.transact_mut();

        let bold = Attrs::from([("b".into(), true.into())]);
        let italic = Attrs::from([("i".into(), true.into())]);

        text.insert_with_attributes(&mut txn, 0, "hello world", italic.clone()); // "<i>hello world</i>"
        text.format(&mut txn, 6, 5, bold.clone()); // "<i>hello <b>world</b></i>"
        let image = vec![0, 0, 0, 0];
        text.insert_embed(&mut txn, 5, image.clone()); // insert binary after "hello"
        let array = text.insert_embed(&mut txn, 5, ArrayPrelim::default()); // insert array ref after "hello"

        let italic_and_bold = Attrs::from([("b".into(), true.into()), ("i".into(), true.into())]);
        let chunks = text.diff(&txn, YChange::identity);
        assert_eq!(
            chunks,
            vec![
                Diff::new("hello".into(), Some(Box::new(italic.clone()))),
                Diff::new(Value::YArray(array), Some(Box::new(italic.clone()))),
                Diff::new(image.into(), Some(Box::new(italic.clone()))),
                Diff::new(" ".into(), Some(Box::new(italic))),
                Diff::new("world".into(), Some(Box::new(italic_and_bold))),
            ]
        );
    }

    #[test]
    fn multi_threading() {
        use std::sync::{Arc, RwLock};
        use std::thread::{sleep, spawn};

        let doc = Arc::new(RwLock::new(Doc::with_client_id(1)));

        let d2 = doc.clone();
        let h2 = spawn(move || {
            for _ in 0..10 {
                let millis = fastrand::u64(1..20);
                sleep(Duration::from_millis(millis));

                let doc = d2.write().unwrap();
                let txt = doc.get_or_insert_text("test");
                let mut txn = doc.transact_mut();
                txt.push(&mut txn, "a");
            }
        });

        let d3 = doc.clone();
        let h3 = spawn(move || {
            for _ in 0..10 {
                let millis = fastrand::u64(1..20);
                sleep(Duration::from_millis(millis));

                let doc = d3.write().unwrap();
                let txt = doc.get_or_insert_text("test");
                let mut txn = doc.transact_mut();
                txt.push(&mut txn, "b");
            }
        });

        h3.join().unwrap();
        h2.join().unwrap();

        let doc = doc.read().unwrap();
        let txt = doc.get_or_insert_text("test");
        let len = txt.len(&doc.transact());
        assert_eq!(len, 20);
    }
}<|MERGE_RESOLUTION|>--- conflicted
+++ resolved
@@ -154,11 +154,7 @@
 
 pub trait Text: AsRef<Branch> + Sized {
     /// Returns a number of characters visible in a current text data structure.
-<<<<<<< HEAD
-    fn len<T: ReadTxn>(&self, _txn: &T) -> u32 {
-=======
-    fn len<T: ReadTxn>(&self, txn: &T) -> u64 {
->>>>>>> 12eb0cbb
+    fn len<T: ReadTxn>(&self, _txn: &T) -> u64 {
         self.as_ref().content_len
     }
 
@@ -969,7 +965,7 @@
     mut end: Option<ItemPtr>,
     start_attrs: &Attrs,
     end_attrs: &mut Attrs,
-) -> u32 {
+) -> u64 {
     while let Some(item) = end.as_deref() {
         match &item.content {
             ItemContent::String(_) | ItemContent::Embed(_) => break,
@@ -2207,13 +2203,8 @@
         let d2 = Doc::new();
         exchange_updates(&[&d1, &d2]);
 
-<<<<<<< HEAD
-        txt.remove_range(&mut d1.transact_mut(), 0, "😭".len() as u32);
+        txt.remove_range(&mut d1.transact_mut(), 0, "😭".len() as u64);
         assert_eq!(txt.get_string(&d1.transact()).as_str(), "😊");
-=======
-        txt.remove_range(&mut d1.transact_mut(), 0, "😭".len() as u64);
-        assert_eq!(txt.get_string(&txt.transact()).as_str(), "😊");
->>>>>>> 12eb0cbb
 
         exchange_updates(&[&d1, &d2]);
         let txt = d2.get_or_insert_text("test");
@@ -2230,13 +2221,8 @@
         let d2 = Doc::new();
         exchange_updates(&[&d1, &d2]);
 
-<<<<<<< HEAD
-        txt.remove_range(&mut d1.transact_mut(), 0, "⏰".len() as u32);
+        txt.remove_range(&mut d1.transact_mut(), 0, "⏰".len() as u64);
         assert_eq!(txt.get_string(&d1.transact()).as_str(), "⏳");
-=======
-        txt.remove_range(&mut d1.transact_mut(), 0, "⏰".len() as u64);
-        assert_eq!(txt.get_string(&txt.transact()).as_str(), "⏳");
->>>>>>> 12eb0cbb
 
         exchange_updates(&[&d1, &d2]);
         let txt = d2.get_or_insert_text("test");
