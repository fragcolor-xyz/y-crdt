--- conflicted
+++ resolved
@@ -10,11 +10,7 @@
 use std::ops::{Index, IndexMut};
 use std::vec::Vec;
 
-<<<<<<< HEAD
-#[derive(Default, Debug, Clone, Eq, PartialEq)]
-=======
 #[derive(Default, Debug, Clone, PartialEq, Eq)]
->>>>>>> 54a75134
 pub struct StateVector(HashMap<u64, u32, BuildHasherDefault<ClientHasher>>);
 
 impl StateVector {
