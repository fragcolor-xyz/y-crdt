--- conflicted
+++ resolved
@@ -485,25 +485,20 @@
     }
 }
 
-<<<<<<< HEAD
 pub(crate) trait RngExt {
-    fn between(&mut self, x: u32, y: u32) -> u32;
+    fn between(&mut self, x: u64, y: u64) -> u64;
 
     fn random_string(&mut self) -> String;
 }
 
 impl RngExt for Rng {
-    fn between(&mut self, x: u32, y: u32) -> u32 {
-=======
-pub(crate) trait RngExt: RngCore {
     fn between(&mut self, x: u64, y: u64) -> u64 {
->>>>>>> 12eb0cbb
         let a = x.min(y);
         let b = x.max(y);
         if a == b {
             a
         } else {
-            self.u32(a..b)
+            self.u64(a..b)
         }
     }
 
