--- conflicted
+++ resolved
@@ -503,17 +503,10 @@
 
 impl Default for Options {
     fn default() -> Self {
-<<<<<<< HEAD
         let mut rng = fastrand::Rng::new();
-        let client_id: u32 = rng.u32(0..u32::MAX);
+        let client_id = rng.u64(0..u64::MAX);
         let uuid = uuid_v4_from(&mut rng);
         Self::with_guid_and_client_id(uuid, client_id as ClientID)
-=======
-        let mut rng = rand::thread_rng();
-        let client_id = rng.gen();
-        let uuid = uuid_v4(&mut rng);
-        Self::with_guid_and_client_id(uuid, client_id)
->>>>>>> 12eb0cbb
     }
 }
 
